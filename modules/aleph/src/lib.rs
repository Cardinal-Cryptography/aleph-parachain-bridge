--- conflicted
+++ resolved
@@ -29,7 +29,7 @@
 
 use bp_aleph_header_chain::{
 	aleph_justification::{verify_justification, AlephJustification},
-	AuthoritySet, ChainWithAleph, ConsensusLog, InitializationData, ALEPH_ENGINE_ID,
+	get_authority_change, ChainWithAleph, InitializationData,
 };
 use bp_header_chain::{HeaderChain, StoredHeaderData, StoredHeaderDataBuilder};
 use bp_runtime::{BlockNumberOf, HashOf, HeaderId, HeaderOf, OwnedBridgeModule};
@@ -359,7 +359,7 @@
 		) -> Result<bool, Error<T>> {
 			let mut change_enacted = false;
 
-			if let Some(change) = super::get_authority_change(header) {
+			if let Some(change) = get_authority_change(header.digest()) {
 				let next_authorities = StoredAuthoritySet::<T>::try_new(change)?;
 				<CurrentAuthoritySet<T>>::put(&next_authorities);
 				change_enacted = true;
@@ -393,156 +393,78 @@
 		use crate::mock::{
 			run_test, test_header, Aleph, RuntimeOrigin, System, TestHeader, TestRuntime,
 		};
-		use bp_aleph_header_chain::AuthorityId;
+		use bp_aleph_header_chain::{
+			aleph_justification::test_utils::{
+				aleph_justification_from_hex, decode_from_hex, raw_authorities_into_authority_set,
+				AURA_ENGINE_ID,
+			},
+			AuthorityId, AuthoritySet, ALEPH_ENGINE_ID,
+		};
 		use bp_runtime::{BasicOperatingMode, UnverifiedStorageProof};
 		use bp_test_utils::{generate_owned_bridge_module_tests, Account, ALICE, BOB, CHARLIE};
 		use frame_support::{
 			assert_noop, assert_ok, dispatch::PostDispatchInfo, storage::generator::StorageValue,
 		};
-		use sp_runtime::DispatchError;
+		use hex::FromHex;
+		use sp_core::crypto::UncheckedFrom;
+		use sp_runtime::{Digest, DigestItem, DispatchError};
+
+		fn authority_id_from_account(account: Account) -> AuthorityId {
+			UncheckedFrom::unchecked_from(account.public().to_bytes())
+		}
 
 		fn into_authority_set(accounts: Vec<Account>) -> Vec<AuthorityId> {
-			accounts.into_iter().map(|a| AuthorityId::from(a)).collect()
-		}
-
-<<<<<<< HEAD
-pub(crate) fn get_authority_change<H: Header>(header: &H) -> Option<AuthoritySet> {
-	use sp_runtime::generic::OpaqueDigestItemId;
-	let id = OpaqueDigestItemId::Consensus(&ALEPH_ENGINE_ID);
-	let filter_log = |log: ConsensusLog| match log {
-		ConsensusLog::AlephAuthorityChange(change) => Some(change),
-	};
-
-	header.digest().convert_first(|l| l.try_to(id).and_then(filter_log))
-}
-
-#[cfg(test)]
-mod tests {
-	use super::*;
-	use crate::mock::{
-		run_test, test_header, Aleph, RuntimeOrigin, System, TestHeader, TestRuntime,
-	};
-	use bp_aleph_header_chain::{
-		aleph_justification::test_utils::{
-			aleph_justification_from_hex, decode_from_hex, raw_authorities_into_authority_set,
-			AURA_ENGINE_ID,
-		},
-		AuthorityId,
-	};
-	use bp_runtime::{BasicOperatingMode, UnverifiedStorageProof};
-	use bp_test_utils::{generate_owned_bridge_module_tests, Account, ALICE, BOB, CHARLIE};
-	use frame_support::{
-		assert_noop, assert_ok, dispatch::PostDispatchInfo, storage::generator::StorageValue,
-	};
-	use hex::FromHex;
-	use sp_core::crypto::UncheckedFrom;
-	use sp_runtime::{Digest, DigestItem, DispatchError};
-
-	fn authority_id_from_account(account: Account) -> AuthorityId {
-		UncheckedFrom::unchecked_from(account.public().to_bytes())
-	}
-
-	fn into_authority_set(accounts: Vec<Account>) -> Vec<AuthorityId> {
-		accounts.into_iter().map(|a| authority_id_from_account(a)).collect()
-	}
-
-	fn initialize_with_custom_data(init_data: InitializationData<TestHeader>) {
-		System::set_block_number(1);
-		System::reset_events();
-
-		assert_ok!(init_with_origin(RuntimeOrigin::root(), init_data));
-	}
-
-	fn test_init_data() -> InitializationData<TestHeader> {
-		let genesis = test_header(0);
-		let authority_list = into_authority_set(vec![ALICE, BOB, CHARLIE]);
-		let operating_mode = BasicOperatingMode::Normal;
-		InitializationData { header: Box::new(genesis), authority_list, operating_mode }
-	}
-=======
+			accounts.into_iter().map(|a| authority_id_from_account(a)).collect()
+		}
+
+		fn initialize_with_custom_data(init_data: InitializationData<TestHeader>) {
+			System::set_block_number(1);
+			System::reset_events();
+
+			assert_ok!(init_with_origin(RuntimeOrigin::root(), init_data));
+		}
+
+		fn test_init_data() -> InitializationData<TestHeader> {
+			let genesis = test_header(0);
+			let authority_list = into_authority_set(vec![ALICE, BOB, CHARLIE]);
+			let operating_mode = BasicOperatingMode::Normal;
+			InitializationData { header: Box::new(genesis), authority_list, operating_mode }
+		}
+
 		fn initialize_substrate_bridge() {
 			System::set_block_number(1);
 			System::reset_events();
->>>>>>> da333233
-
-			assert_ok!(init_with_origin(RuntimeOrigin::root()));
-		}
-
-<<<<<<< HEAD
-		let init_data = test_init_data();
-		assert_ok!(init_with_origin(RuntimeOrigin::root(), init_data));
-	}
-
-	fn init_with_origin(
-		origin: RuntimeOrigin,
-		init_data: InitializationData<TestHeader>,
-	) -> Result<
-		InitializationData<TestHeader>,
-		sp_runtime::DispatchErrorWithPostInfo<PostDispatchInfo>,
-	> {
-		Aleph::initialize(origin, init_data.clone()).map(|_| init_data)
-	}
-=======
+
+			let init_data = test_init_data();
+			assert_ok!(init_with_origin(RuntimeOrigin::root(), init_data));
+		}
+
 		fn init_with_origin(
 			origin: RuntimeOrigin,
+			init_data: InitializationData<TestHeader>,
 		) -> Result<
 			InitializationData<TestHeader>,
 			sp_runtime::DispatchErrorWithPostInfo<PostDispatchInfo>,
 		> {
-			let genesis = test_header(0);
-
-			let init_data = InitializationData {
-				header: Box::new(genesis),
-				authority_list: into_authority_set(vec![ALICE, BOB, CHARLIE]),
-				operating_mode: BasicOperatingMode::Normal,
-			};
-
 			Aleph::initialize(origin, init_data.clone()).map(|_| init_data)
 		}
->>>>>>> da333233
 
 		generate_owned_bridge_module_tests!(BasicOperatingMode::Normal, BasicOperatingMode::Halted);
 
-<<<<<<< HEAD
-	#[test]
-	fn init_root_origin_can_initialize_pallet() {
-		run_test(|| {
-			assert_ok!(init_with_origin(RuntimeOrigin::root(), test_init_data()));
-		})
-	}
-
-	#[test]
-	fn init_normal_user_cannot_initialize_pallet() {
-		run_test(|| {
-			assert_noop!(
-				init_with_origin(RuntimeOrigin::signed(1), test_init_data()),
-				DispatchError::BadOrigin
-			);
-		})
-	}
-
-	#[test]
-	fn init_owner_cannot_initialize_pallet() {
-		run_test(|| {
-			PalletOwner::<TestRuntime>::put(2);
-			assert_noop!(
-				init_with_origin(RuntimeOrigin::signed(2), test_init_data()),
-				DispatchError::BadOrigin
-			);
-		})
-	}
-=======
 		#[test]
 		fn init_root_origin_can_initialize_pallet() {
 			run_test(|| {
-				assert_ok!(init_with_origin(RuntimeOrigin::root()));
+				assert_ok!(init_with_origin(RuntimeOrigin::root(), test_init_data()));
 			})
 		}
 
 		#[test]
 		fn init_normal_user_cannot_initialize_pallet() {
 			run_test(|| {
-				assert_noop!(init_with_origin(RuntimeOrigin::signed(1)), DispatchError::BadOrigin);
+				assert_noop!(
+					init_with_origin(RuntimeOrigin::signed(1), test_init_data()),
+					DispatchError::BadOrigin
+				);
 			})
 		}
 
@@ -550,10 +472,12 @@
 		fn init_owner_cannot_initialize_pallet() {
 			run_test(|| {
 				PalletOwner::<TestRuntime>::put(2);
-				assert_noop!(init_with_origin(RuntimeOrigin::signed(2)), DispatchError::BadOrigin);
-			})
-		}
->>>>>>> da333233
+				assert_noop!(
+					init_with_origin(RuntimeOrigin::signed(2), test_init_data()),
+					DispatchError::BadOrigin
+				);
+			})
+		}
 
 		#[test]
 		fn init_storage_entries_are_correctly_initialized() {
@@ -562,11 +486,7 @@
 				assert_eq!(Aleph::best_finalized(), None);
 				assert_eq!(PalletOperatingMode::<TestRuntime>::try_get(), Err(()));
 
-<<<<<<< HEAD
-			let init_data = init_with_origin(RuntimeOrigin::root(), test_init_data()).unwrap();
-=======
-				let init_data = init_with_origin(RuntimeOrigin::root()).unwrap();
->>>>>>> da333233
+				let init_data = init_with_origin(RuntimeOrigin::root(), test_init_data()).unwrap();
 
 				assert!(<ImportedHeaders<TestRuntime>>::contains_key(init_data.header.hash()));
 				assert_eq!(BestFinalized::<TestRuntime>::get().unwrap().1, init_data.header.hash());
@@ -581,29 +501,16 @@
 			})
 		}
 
-<<<<<<< HEAD
-	#[test]
-	fn init_can_only_initialize_pallet_once() {
-		run_test(|| {
-			initialize_substrate_bridge();
-			assert_noop!(
-				init_with_origin(RuntimeOrigin::root(), test_init_data()),
-				<Error<TestRuntime>>::AlreadyInitialized
-			);
-		})
-	}
-=======
 		#[test]
 		fn init_can_only_initialize_pallet_once() {
 			run_test(|| {
 				initialize_substrate_bridge();
 				assert_noop!(
-					init_with_origin(RuntimeOrigin::root()),
+					init_with_origin(RuntimeOrigin::root(), test_init_data()),
 					<Error<TestRuntime>>::AlreadyInitialized
 				);
 			})
 		}
->>>>>>> da333233
 
 		#[test]
 		fn init_fails_if_there_are_too_many_authorities_in_the_set() {
@@ -704,27 +611,26 @@
 			})
 		}
 
-<<<<<<< HEAD
-	// Some tests with "real-life" data
-	// Best case these were testnet/mainnet blocks, but there are no needed digests there yet
-	const FIRST_RAW_DEVNET_AUTHORITY_SET: [&str; 4] = [
-		"11bf91f48b4e2d71fb33e4690e427ed12e989a9d9adea06ab18cacd7ea859a29",
-		"09a63b4c82345fac9594b7e0ccfc007983f8be6e75de1fe52e7d1d083b9d8efd",
-		"4002cbce061068c7e090124116e3d3e8a489fc8e78889ed530db385b72a7e733",
-		"40d67c86151aec6be972125a9330c4b385ad6faf6f5caacbe5c9c52259df5cff",
-	];
-
-	// It's devnet so only reorder
-	const SECOND_RAW_DEVNET_AUTHORITY_SET: [&str; 4] = [
-		"40d67c86151aec6be972125a9330c4b385ad6faf6f5caacbe5c9c52259df5cff",
-		"11bf91f48b4e2d71fb33e4690e427ed12e989a9d9adea06ab18cacd7ea859a29",
-		"09a63b4c82345fac9594b7e0ccfc007983f8be6e75de1fe52e7d1d083b9d8efd",
-		"4002cbce061068c7e090124116e3d3e8a489fc8e78889ed530db385b72a7e733",
-	];
-
-	// Block in old session
-	fn devnet_header_and_justification_1() -> (AuthoritySet, TestHeader, AlephJustification) {
-		(
+		// Some tests with "real-life" data
+		// Best case these were testnet/mainnet blocks, but there are no needed digests there yet
+		const FIRST_RAW_DEVNET_AUTHORITY_SET: [&str; 4] = [
+			"11bf91f48b4e2d71fb33e4690e427ed12e989a9d9adea06ab18cacd7ea859a29",
+			"09a63b4c82345fac9594b7e0ccfc007983f8be6e75de1fe52e7d1d083b9d8efd",
+			"4002cbce061068c7e090124116e3d3e8a489fc8e78889ed530db385b72a7e733",
+			"40d67c86151aec6be972125a9330c4b385ad6faf6f5caacbe5c9c52259df5cff",
+		];
+
+		// It's devnet so only reorder
+		const SECOND_RAW_DEVNET_AUTHORITY_SET: [&str; 4] = [
+			"40d67c86151aec6be972125a9330c4b385ad6faf6f5caacbe5c9c52259df5cff",
+			"11bf91f48b4e2d71fb33e4690e427ed12e989a9d9adea06ab18cacd7ea859a29",
+			"09a63b4c82345fac9594b7e0ccfc007983f8be6e75de1fe52e7d1d083b9d8efd",
+			"4002cbce061068c7e090124116e3d3e8a489fc8e78889ed530db385b72a7e733",
+		];
+
+		// Block in old session
+		fn devnet_header_and_justification_1() -> (AuthoritySet, TestHeader, AlephJustification) {
+			(
 			raw_authorities_into_authority_set(&FIRST_RAW_DEVNET_AUTHORITY_SET),
 			Header::new(
 			67,
@@ -739,11 +645,11 @@
 			),
 			aleph_justification_from_hex("0300c60000100001d21a34871a5cadd58acf9f25bbac2fed401a9e74a468a62713e3dd6b9a08fef28c11ceb90e6f2ab83b8ef41cf00aff649c7815d555b4864c4093dd67ce2d8b080183834ada5c662c1237893ec1ee73fc0eb7de63dfaf4353b7677e02355b128d09be7eb0b2f73ee086131296aa7f668af9bf4ae063bebfe9bfeade0a988ff56709013ef0131b3164341c225091e7c3cdb1c069e4a0a6cf7a1fcb0576f18b6194bf3112bbbee7dc111093be93c945386b558448e3b7dee17a3652d567d39163db0605")
 		)
-	}
-
-	// Block with authority set change
-	fn devnet_header_and_justification_2() -> (AuthoritySet, TestHeader, AlephJustification) {
-		(
+		}
+
+		// Block with authority set change
+		fn devnet_header_and_justification_2() -> (AuthoritySet, TestHeader, AlephJustification) {
+			(
 			raw_authorities_into_authority_set(&FIRST_RAW_DEVNET_AUTHORITY_SET),
 			Header::new(
 			89,
@@ -759,11 +665,11 @@
 			),
 			aleph_justification_from_hex("0300c600001001af459ef570e50fd2ed66782d8f748ed6d168b13fb18573b308c3a8394b0925a135dae4027dc429d20e1f876424d5587b8c6f44b0cd151a3d64e6e11def0e9f0700017883bbbfca6151d66f0dc8f7bce09f80996170e45759054ad00e66aee9165c67dde33065a9c2901d90f78b1cbf525fdc34af8ffbb5cb047da7f4865242aacb02018dc0ea01007e7b532f8f4346ead3a8418c7ed3984d94e66029120fedda4107f4757617f816cddfe188e95844d20733851e25ac3c0f87ed25a990704095dfb508")
 		)
-	}
-
-	// Block in new session
-	fn devnet_header_and_justification_3() -> (AuthoritySet, TestHeader, AlephJustification) {
-		(
+		}
+
+		// Block in new session
+		fn devnet_header_and_justification_3() -> (AuthoritySet, TestHeader, AlephJustification) {
+			(
 			raw_authorities_into_authority_set(&SECOND_RAW_DEVNET_AUTHORITY_SET),
 			Header::new(
 			110,
@@ -778,117 +684,104 @@
 			),
 			aleph_justification_from_hex("0300c6000010016ab9f905b9a9d3d19d61165e58998b9c774066e14cff2f3fccb0eac86c497645aacebc33c0ca9df45f11ffcf41c8d308ba414d3462ef8b3374bc6d0d7976a705013aebdf2ea618c094962a7180b2da31b738f36abf1aef3d2e63693f736a934c927c8959aec8b451700c2d503d2bbc89e9ab1db9211c27b7ad949701441fc5c1060001d060b064a4cb27991084f5ea84504a429178b0846420d44a990a249b2db7d918c410a97091d79e6aeab773a99f292ff4f798012af0b97fd0d559019e462a2e05")
 		)
-	}
-
-	#[test]
-	fn accepts_devnet_justification() {
-		run_test(|| {
-			let (init_authority_set, init_header, _justification) =
-				devnet_header_and_justification_1();
-			initialize_with_custom_data(InitializationData {
-				authority_list: init_authority_set,
-				header: Box::new(init_header),
-				operating_mode: BasicOperatingMode::Normal,
-			});
-
-			let (_authority_set, header, justification) = devnet_header_and_justification_2();
-			assert_ok!(Aleph::submit_finality_proof(
-				RuntimeOrigin::signed(1),
-				header,
-				justification
-			));
-		})
-	}
-
-	#[test]
-	fn finds_authority_change_log() {
-		let (_, header, _) = devnet_header_and_justification_2();
-		assert!(get_authority_change(&header).is_some());
-	}
-
-	#[test]
-	fn accepts_testnet_justifications_with_authority_change() {
-		run_test(|| {
-			let (init_authority_set, init_header, _justification) =
-				devnet_header_and_justification_1();
-			initialize_with_custom_data(InitializationData {
-				authority_list: init_authority_set,
-				header: Box::new(init_header),
-				operating_mode: BasicOperatingMode::Normal,
-			});
-
-			let (_authority_set, header, justification) = devnet_header_and_justification_2();
-			assert_ok!(Aleph::submit_finality_proof(
-				RuntimeOrigin::signed(1),
-				header,
-				justification
-			));
-
-			let (_authority_set_2, header_2, justification_2) = devnet_header_and_justification_3();
-			assert_ok!(Aleph::submit_finality_proof(
-				RuntimeOrigin::signed(1),
-				header_2,
-				justification_2
-			));
-		})
-	}
-
-	#[test]
-	fn rejects_justification_with_old_authority_set() {
-		run_test(|| {
-			let (init_authority_set, init_header, _justification) =
-				devnet_header_and_justification_1();
-			initialize_with_custom_data(InitializationData {
-				authority_list: init_authority_set,
-				header: Box::new(init_header),
-				operating_mode: BasicOperatingMode::Normal,
-			});
-
-			let (_authority_set, header, justification) = devnet_header_and_justification_3();
-			assert_noop!(
+		}
+
+		#[test]
+		fn accepts_devnet_justification() {
+			run_test(|| {
+				let (init_authority_set, init_header, _justification) =
+					devnet_header_and_justification_1();
+				initialize_with_custom_data(InitializationData {
+					authority_list: init_authority_set,
+					header: Box::new(init_header),
+					operating_mode: BasicOperatingMode::Normal,
+				});
+
+				let (_authority_set, header, justification) = devnet_header_and_justification_2();
+				assert_ok!(Aleph::submit_finality_proof(
+					RuntimeOrigin::signed(1),
+					header,
+					justification
+				));
+			})
+		}
+
+		#[test]
+		fn finds_authority_change_log() {
+			let (_, header, _) = devnet_header_and_justification_2();
+			assert!(get_authority_change(&header.digest()).is_some());
+		}
+
+		#[test]
+		fn accepts_testnet_justifications_with_authority_change() {
+			run_test(|| {
+				let (init_authority_set, init_header, _justification) =
+					devnet_header_and_justification_1();
+				initialize_with_custom_data(InitializationData {
+					authority_list: init_authority_set,
+					header: Box::new(init_header),
+					operating_mode: BasicOperatingMode::Normal,
+				});
+
+				let (_authority_set, header, justification) = devnet_header_and_justification_2();
+				assert_ok!(Aleph::submit_finality_proof(
+					RuntimeOrigin::signed(1),
+					header,
+					justification
+				));
+
+				let (_authority_set_2, header_2, justification_2) =
+					devnet_header_and_justification_3();
+				assert_ok!(Aleph::submit_finality_proof(
+					RuntimeOrigin::signed(1),
+					header_2,
+					justification_2
+				));
+			})
+		}
+
+		#[test]
+		fn rejects_justification_with_old_authority_set() {
+			run_test(|| {
+				let (init_authority_set, init_header, _justification) =
+					devnet_header_and_justification_1();
+				initialize_with_custom_data(InitializationData {
+					authority_list: init_authority_set,
+					header: Box::new(init_header),
+					operating_mode: BasicOperatingMode::Normal,
+				});
+
+				let (_authority_set, header, justification) = devnet_header_and_justification_3();
+				assert_noop!(
 				Aleph::submit_finality_proof(RuntimeOrigin::signed(1), header, justification),
 				Error::<TestRuntime>::InvalidJustification(
 					bp_aleph_header_chain::aleph_justification::Error::NotEnoughCorrectSignatures
 				)
 			);
-		})
-	}
-
-	#[test]
-	fn rejects_old_headers() {
-		run_test(|| {
-			let (init_authority_set, init_header, _justification) =
-				devnet_header_and_justification_2();
-			initialize_with_custom_data(InitializationData {
-				authority_list: init_authority_set,
-				header: Box::new(init_header),
-				operating_mode: BasicOperatingMode::Normal,
-			});
-
-			let (_authority_set, header, justification) = devnet_header_and_justification_1();
-			assert_noop!(
-				Aleph::submit_finality_proof(RuntimeOrigin::signed(1), header, justification),
-				Error::<TestRuntime>::OldHeader
-			);
-
-			assert_eq!(
-				Aleph::best_finalized_number(),
-				Some(devnet_header_and_justification_2().1.number)
-			);
-		})
-=======
-		#[test]
-		fn insert_header_best_finalized() {
-			run_test(|| {
-				initialize_substrate_bridge();
-
-				let header_1 = test_header(1);
-				Aleph::insert_header(header_1.clone());
-
-				let header_3 = test_header(3);
-				Aleph::insert_header(header_3.clone());
-
-				assert_eq!(Aleph::best_finalized_number(), Some(3));
+			})
+		}
+
+		#[test]
+		fn rejects_old_headers() {
+			run_test(|| {
+				let (init_authority_set, init_header, _justification) =
+					devnet_header_and_justification_2();
+				initialize_with_custom_data(InitializationData {
+					authority_list: init_authority_set,
+					header: Box::new(init_header),
+					operating_mode: BasicOperatingMode::Normal,
+				});
+
+				let (_authority_set, header, justification) = devnet_header_and_justification_1();
+				assert_noop!(
+					Aleph::submit_finality_proof(RuntimeOrigin::signed(1), header, justification),
+					Error::<TestRuntime>::OldHeader
+				);
+
+				assert_eq!(
+					Aleph::best_finalized_number(),
+					Some(devnet_header_and_justification_2().1.number)
+				);
 			})
 		}
 	}
@@ -909,6 +802,5 @@
 		header_hash: HashOf<BridgedChain<T>>,
 	) -> Option<HashOf<BridgedChain<T>>> {
 		ImportedHeaders::<T>::get(header_hash).map(|h| h.state_root)
->>>>>>> da333233
 	}
 }