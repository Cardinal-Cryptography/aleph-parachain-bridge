// Copyright 2023 Cardinal Cryptography
// Copyright 2022 Parity Technologies (UK) Ltd.
// This file is part of Parity Bridges Common.

// Parity Bridges Common is free software: you can redistribute it and/or modify
// it under the terms of the GNU General Public License as published by
// the Free Software Foundation, either version 3 of the License, or
// (at your option) any later version.

// Parity Bridges Common is distributed in the hope that it will be useful,
// but WITHOUT ANY WARRANTY; without even the implied warranty of
// MERCHANTABILITY or FITNESS FOR A PARTICULAR PURPOSE.  See the
// GNU General Public License for more details.

// You should have received a copy of the GNU General Public License
// along with Parity Bridges Common.  If not, see <http://www.gnu.org/licenses/>.

//! Wrappers for public types that are implementing `MaxEncodedLen`

use crate::{Config, Error};

use bp_aleph_header_chain::{AuthorityId, AuthoritySet, ChainWithAleph};
use codec::{Decode, Encode, MaxEncodedLen};
use frame_support::{traits::Get, BoundedVec, RuntimeDebugNoBound};
use scale_info::TypeInfo;

use sp_std::marker::PhantomData;

<<<<<<< HEAD
/// A bounded list of AlephBFT authorities.
pub type StoredAuthorityList<MaxBridgedAuthorities> =
	BoundedVec<AuthorityId, MaxBridgedAuthorities>;

/// Adapter for using `T::BridgedChain::MAX_BRIDGED_AUTHORITIES` in `BoundedVec`.
pub struct StoredAuthorityListLimit<T>(PhantomData<T>);

impl<T: Config> Get<u32> for StoredAuthorityListLimit<T> {
=======
pub struct MaxAuthoritiesCount<T: Config>(PhantomData<T>);

impl<T: Config> Get<u32> for MaxAuthoritiesCount<T> {
>>>>>>> 6bca7ced
	fn get() -> u32 {
		T::BridgedChain::MAX_AUTHORITIES_COUNT
	}
}

/// Bounded AlephBFT Authority Set.
#[derive(Clone, Decode, Encode, TypeInfo, MaxEncodedLen, RuntimeDebugNoBound)]
#[scale_info(skip_type_params(T))]
pub struct StoredAuthoritySet<T: Config> {
	/// List of AlephBFT authorities for the current session.
	pub authorities: BoundedVec<AuthorityId, MaxAuthoritiesCount<T>>,
}

impl<T: Config> StoredAuthoritySet<T> {
	/// Try to create a new bounded AlephBFT Authority Set from unbounded list.
	///
	/// Returns error if number of authorities in the provided list is too large.
	pub fn try_new(authorities: AuthoritySet) -> Result<Self, Error<T>> {
		Ok(Self {
			authorities: TryFrom::try_from(authorities)
				.map_err(|_| Error::TooManyAuthoritiesInSet)?,
		})
	}
}

impl<T: Config> Default for StoredAuthoritySet<T> {
	fn default() -> Self {
		Self { authorities: BoundedVec::default() }
	}
}

impl<T: Config> From<StoredAuthoritySet<T>> for AuthoritySet {
	fn from(t: StoredAuthoritySet<T>) -> Self {
		t.authorities.into()
	}
}<|MERGE_RESOLUTION|>--- conflicted
+++ resolved
@@ -26,20 +26,9 @@
 
 use sp_std::marker::PhantomData;
 
-<<<<<<< HEAD
-/// A bounded list of AlephBFT authorities.
-pub type StoredAuthorityList<MaxBridgedAuthorities> =
-	BoundedVec<AuthorityId, MaxBridgedAuthorities>;
-
-/// Adapter for using `T::BridgedChain::MAX_BRIDGED_AUTHORITIES` in `BoundedVec`.
-pub struct StoredAuthorityListLimit<T>(PhantomData<T>);
-
-impl<T: Config> Get<u32> for StoredAuthorityListLimit<T> {
-=======
 pub struct MaxAuthoritiesCount<T: Config>(PhantomData<T>);
 
 impl<T: Config> Get<u32> for MaxAuthoritiesCount<T> {
->>>>>>> 6bca7ced
 	fn get() -> u32 {
 		T::BridgedChain::MAX_AUTHORITIES_COUNT
 	}
