use codec::{Decode, Encode};
use frame_support::PalletError;
use sp_runtime::{traits::Header as HeaderT, RuntimeAppPublic, RuntimeDebug};
use sp_std::vec::Vec;

use crate::{AuthoritySet, AuthoritySignature};
use scale_info::TypeInfo;

#[derive(TypeInfo, PartialEq, Eq, Clone, Debug, Decode, Encode)]
pub struct Signature(AuthoritySignature);

pub type SignatureSet = Vec<Option<Signature>>;

/// A proof of block finality, currently in the form of a sufficiently long list of signatures or a
/// sudo signature of a block for emergency finalization.
#[derive(TypeInfo, Clone, Encode, Decode, Debug, PartialEq, Eq)]
pub enum AlephJustification {
	CommitteeMultisignature(SignatureSet),
	EmergencySignature(AuthoritySignature),
}

#[derive(Eq, Encode, Decode, PartialEq, Debug, Copy, Clone)]
pub struct Version(pub u16);

/// Actual on-chain justification format.
#[derive(Clone, Encode, Decode, Debug, PartialEq, Eq)]
pub struct VersionedAlephJustification {
	version: Version,
	num_bytes: u16,
	justification: AlephJustification,
}

#[derive(Eq, RuntimeDebug, PartialEq, Encode, Decode, TypeInfo, PalletError)]
pub enum Error {
	JustificationNotDecodable,
	NotEnoughCorrectSignatures,
	EmergencyFinalizerUsed,
}

pub fn verify_justification<Header: HeaderT>(
	authority_set: &AuthoritySet,
	header: &Header,
	justification: &AlephJustification,
) -> Result<(), Error> {
	match justification {
		AlephJustification::CommitteeMultisignature(signature_set) => {
			let signature_count = signature_set
				.iter()
				.zip(authority_set.iter())
				.filter_map(|(maybe_signature, authority)| {
					Some((maybe_signature.as_ref()?, authority))
				})
				.filter(|(signature, authority)| {
					authority.verify(&header.hash().encode(), &signature.0)
				})
				.count();

			if signature_count < 2 * authority_set.len() / 3 + 1 {
				return Err(Error::NotEnoughCorrectSignatures)
			}

			Ok(())
		},
		AlephJustification::EmergencySignature(_) => Err(Error::EmergencyFinalizerUsed),
	}
}

#[cfg(feature = "std")]
pub mod test_utils {
	use super::*;
	use crate::AuthorityId;
	use hex::FromHex;
	use sp_application_crypto::Pair;
	use sp_runtime::{testing::Header, ConsensusEngineId};

	pub type Seed = [u8; 32];
	pub type Seeds = Vec<Seed>;

	pub fn generate_seeds(size: usize) -> Seeds {
		let mut seed = [0u8; 32];
		let mut seeds = Vec::new();
		for i in 0..size {
			seed[i] = 1;
			seeds.push(seed);
		}
		seeds
	}

	pub fn authority_id_from_seed(s: &Seed) -> AuthorityId {
		pair_from_seed(s).public()
	}

	pub fn pair_from_seed(s: &Seed) -> crate::app::Pair {
		crate::app::Pair::from_seed(s)
	}

	pub fn generate_authority_set(seeds: Seeds) -> AuthoritySet {
		let mut authority_set = AuthoritySet::new();
		for authority in seeds.iter() {
			authority_set.push(authority_id_from_seed(authority));
		}
		authority_set
	}

	pub fn generate_signature_set(header: &Header, seeds: &Seeds) -> SignatureSet {
		let mut signatures = Vec::new();
		for authority in seeds.iter() {
			let aleph_authority = pair_from_seed(authority);
			let signature = aleph_authority.sign(&header.hash().encode());
			signatures.push(Some(Signature(signature)));
		}
		signatures
	}

	pub fn generate_justification(header: &Header, seeds: &Seeds) -> AlephJustification {
		let signature_set = generate_signature_set(header, seeds);
		AlephJustification::CommitteeMultisignature(signature_set)
	}

	pub fn decode_from_hex<D: Decode>(data: &str) -> D {
		Decode::decode(&mut &Vec::from_hex(data).unwrap()[..]).unwrap()
	}

	pub const AURA_ENGINE_ID: ConsensusEngineId = [b'a', b'u', b'r', b'a'];

	pub fn raw_authorities_into_authority_set(raw_authorities: &[&str]) -> AuthoritySet {
		let mut authorities = Vec::new();
		println!("raw_authorities: {:?}", raw_authorities);
		for raw_authority in raw_authorities {
			authorities.push(decode_from_hex(raw_authority));
		}
		authorities
	}

	pub fn aleph_justification_from_hex(hex: &str) -> AlephJustification {
		let encoded_justification: Vec<u8> = FromHex::from_hex(hex).unwrap();
		let versioned_justification =
			VersionedAlephJustification::decode(&mut encoded_justification.as_slice()).unwrap();
<<<<<<< HEAD
		versioned_justification.into()
=======
		versioned_justification.justification
>>>>>>> da333233
	}
}

#[cfg(test)]
pub mod tests {
	use super::{test_utils::*, *};
	use bp_test_utils::test_header;
	use hex::FromHex;
	use sp_runtime::{testing::Header, Digest, DigestItem};

	#[test]
	fn accepts_valid_justification() {
		let header = test_header(5);
		let justification = generate_justification(&header, &generate_seeds(4));
		let authority_set = generate_authority_set(generate_seeds(4));

		assert!(verify_justification(&authority_set, &header, &justification).is_ok());
	}

	#[test]
	fn rejects_justification_with_too_little_signatures() {
		let header = test_header(5);
		let justification = generate_justification(&header, &generate_seeds(4));
		let authority_set = generate_authority_set(generate_seeds(6));

		assert!(verify_justification(&authority_set, &header, &justification).is_err());
	}

	const DEVNET_JUSTIFICATION: &str = "0300c60000100182e110ef61d591076351794f8d0927ddf0ee3aa4fcf0de6d3b4a07c9c0ce836a7d2efb1e7aef1ff645a1337a2b3eebccf80c78feba49e1f11997c636a6999f0d0001ecb430ade18767790b85280a134ae73dce133ee614f167c3f88f9fb3cf6a3c583f8e604410f3750bb86292167e86f06fd687fc1eb840c47cc27379a8e752d30e017b7e8504257b9e55dfb5f06a9e0a22d1b94aa8da0f202fc685ef6089d8a9286d011e687c8db69e7162b4b07ed55b35f837f22f93aacdb4e54dafe2d2dbde8509";
	const DEVNET_AUTHORITIES: [&str; 4] = [
		"bc3faef89f7b46c69088f4b3be1545a2dbb132a22bbfa9778625a924b0c38320",
		"7e2dc59e0fcf3ece8a37a8672952fbccb4b73403069901fb5804ac2e36a90d5a",
		"c2e071ddd5c993e3498ccd5e38a5a77b4d94848d6b066bc9391ac4e3be84ce5c",
		"7e0a8df85cf67e1e83eacb7690245872a571ce5d37bd5cb761ec98da4f3238d4",
	];

	// Block 51730103
	const MAINNET_JUSTIFICATION: &str = "03009002003801752af5d2d57c25657cf083014c65eb39d18a4eeba5ca4a1ffeee378df14298ef449f9b076a3f5918de1e774410a52fb38f0fd5e70ba44dfea1453647388b94060112cb082077986f0e79bb12a69d9fa483f99f8a552e5124623a4e8a14ff324f9ba33d9b0cc11d9c773c8ee6d830a334c012f3c9b1036f44ba08f0fe5e7b1e540f01c5906221eec48d57d992573cebc1e6861f1e7e572d1d0d47328dd417361cb53d71864407246a6c0f575e67471e6692a3066d1a5787817645b9f1e5dc57fb2a0d000158b8d87262541a2f73d6c311657f74234203a3650ac442acf99bf4e1600486bb1e5849c6ac204c58c1120189c8e3c76918c564ec2a0468365751f15591580f0d0114e28c22ff3cee483567ae2fc0e4aab6386e5cba24eb3c2866b0e2245ad1a5bb70a0714e807e0b903ef58463792595a6d6a4e5fe58c3c0ad118eb031a32c7b060001c10be8f8665c804552dd3af729724422841fb47f8dfbb5487935ca86bdee3489bc03ea4c47c022462c19bb668c913392192e27f0bcc8538edf61d076c772b80600019ebf0579cd074ce2385326ad8dfadb720e14365c9cb588d56776ce9fbf73d3a4e30671fec68c6a1cee052d19ef5e018e53a44222063379f754e8aa80ea54cd05012f4b3f8a0845134fa599aea859a9c09c020712f31bf24a6e98587bf44d89f3d854df2a96c6af8ddc81885dd7c0d26f64a69f9b0da418025a6b42d955d97dcd0301e4094b019782509277dbe7969b1cb9ae22f65b7c33c32542b22ffe0d179a7661ffa3743747cf19870a1491406adb8438d11c70e5732655a340344a1c0686d20701f42cb05c7793f8055bb8c0d8e872426f2293a2cc54898548a0d71b2906caa2c4c5d5af502331c9b7c5d7e5f587414a6b5a00f92cff843d44eebb81d84a592e0400";
	const MAINNET_AUTHORITIES: [&str; 14] = [
		"3e1f808aba722e8c2b605186d525330fc0602448aa1a0e4095db3e691e82aa53",
		"4e9800a7078b680ba72b0f077d6803c3d35ccdcba15b618542801a5cdf5c949b",
		"55f42ea5496bd242dc59f3a299ebc4f3ad6ea1b47b745abdda2b3a6129cf0afe",
		"8f725daf2944ef12357e298058c317a409d313d5379fee88abddd2967b0c02da",
		"37371d98a2d7d88096414e55e861e06a07ba7645c49d446cc5e414bb3c00d456",
		"749e7ca3ff95b3c92608500525f33071cd2ce4e592ba9535a6eb7bac1b667faa",
		"c86669783d7c1c1516dd7bd70dcc893232c9a73b4e1095557ef3a929d324904a",
		"bc16685f99c1ebfbaeb0bb1b1f6b81f078977cfb5418c4e125b8a989817d9fcf",
		"8e6efcceba526685383b74cc53eb09f8fe2e6bcb9988e2bc618ead55251f7e97",
		"def643f576925be43e4e6f139c6d6787b3da8f637a3d29fef01ccaf24d82259e",
		"fb35011223beff7e82a7932bfb9f5ad0a774c9812189b0bb8aec3389b515eafc",
		"10ae993223432b051b8ecf175c2ab0ef72186b540d8abd402b0568329a5d3b03",
		"0c5b46f7d638edf0e76e85d451096f6bf361a476b43d61f177d8cf0253588cb1",
		"f4ad895cce6857c6f8b955d55907969ee6a8f177187921e771cee52bd7b2b800",
	];

	#[test]
	fn devnet_justification_decodes() {
		let encoded_justification: Vec<u8> = FromHex::from_hex(DEVNET_JUSTIFICATION).unwrap();
		assert!(VersionedAlephJustification::decode(&mut encoded_justification.as_slice()).is_ok());
	}

	#[test]
	fn mainnet_justification_decodes() {
		let encoded_justification: Vec<u8> = FromHex::from_hex(MAINNET_JUSTIFICATION).unwrap();
		assert!(VersionedAlephJustification::decode(&mut encoded_justification.as_slice()).is_ok());
	}

	#[test]
	fn devnet_justification_is_valid() {
		let authority_set = raw_authorities_into_authority_set(&DEVNET_AUTHORITIES);
		let justification = aleph_justification_from_hex(DEVNET_JUSTIFICATION);
		let header = Header::new(
			49,
			decode_from_hex("bf45a153b83c7981aede86e12cd072a1fde518dda899b7f9a5b222eaa432b9a0"),
			decode_from_hex("96ea6b88d102208f8072513b6015ff32a4070de19c5988e040d7710e5919ce64"),
			decode_from_hex("5bc9cb5341a1ae9a282208f19d68333f18c29b7096eecdf4983b78de642266d7"), 
			Digest {
				logs: vec![
				DigestItem::PreRuntime(AURA_ENGINE_ID, FromHex::from_hex("beeda36400000000").unwrap()), 
				DigestItem::Seal(AURA_ENGINE_ID, FromHex::from_hex("746d6432f2d81c9710b70bcefda2c6e584ab67f09d59c17e69fce3d07c74d80589032511258587f1107eb3ac90b6166b1ecac7d558739a07a70e864aef1c8488").unwrap())
			]}
		);

		assert!(verify_justification(&authority_set, &header, &justification).is_ok());
	}

	#[test]
	fn mainnet_justification_is_valid() {
		let authority_set = raw_authorities_into_authority_set(&MAINNET_AUTHORITIES);
		let justification = aleph_justification_from_hex(MAINNET_JUSTIFICATION);
		let header = Header::new(
			51730103,
			decode_from_hex("78d422f744c6207f40ceb5504021803a7551c03e74b3e2c847df2a052b565942"),
			decode_from_hex("ffa33bb51a943ebd44426569cbfc901ca1e37a8f06652cf5cff20473cd980690"),
			decode_from_hex("de7ce2d09b3d3b6decfdf9a1e8b0582d413642d8edd4d326a5677f6222027028"), 
			Digest {
				logs: vec![
				DigestItem::PreRuntime(AURA_ENGINE_ID, FromHex::from_hex("b1b8a26400000000").unwrap()), 
				DigestItem::Seal(AURA_ENGINE_ID, FromHex::from_hex("220b93bbbb5af5352c2da639536b2c0ac33e6cfe4d765846f33838344e24fb54373092c0b16671414d431828ddb771552e17a89a67928e88e5ac343a0021548e").unwrap())
			]}
		);

		assert!(verify_justification(&authority_set, &header, &justification).is_ok());
	}
}<|MERGE_RESOLUTION|>--- conflicted
+++ resolved
@@ -136,11 +136,7 @@
 		let encoded_justification: Vec<u8> = FromHex::from_hex(hex).unwrap();
 		let versioned_justification =
 			VersionedAlephJustification::decode(&mut encoded_justification.as_slice()).unwrap();
-<<<<<<< HEAD
-		versioned_justification.into()
-=======
 		versioned_justification.justification
->>>>>>> da333233
 	}
 }
 
